--- conflicted
+++ resolved
@@ -11,7 +11,6 @@
 from collections.abc import Sequence
 from itertools import count
 from pathlib import Path
-<<<<<<< HEAD
 from typing import (
     Any,
     Callable,
@@ -23,9 +22,6 @@
     TypeVar,
     final,
 )
-=======
-from typing import Generic, Optional, TypeVar, final
->>>>>>> fe73fcb3
 
 import torch
 from torch.nn import Module
